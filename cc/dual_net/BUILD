package(default_visibility = [
    ":__pkg__",
    "//cc:__pkg__",
])

licenses(["notice"])  # Apache License 2.0

load(
    "//cc/config:minigo.bzl",
    "minigo_cc_binary",
    "minigo_cc_library",
    "minigo_cc_test",
    "minigo_cc_test_19_only",
    "minigo_cc_test_9_only",
)

<<<<<<< HEAD
config_setting(
    name = "enable_remote",
    define_values = {"remote": "1"},
)

config_setting(
    name = "enable_tf",
    define_values = {"tf": "1"},
)

config_setting(
    name = "enable_lite",
    define_values = {"lite": "1"},
)

config_setting(
    name = "enable_trt",
    define_values = {"trt": "1"},
)

=======
>>>>>>> a3e1df9c
minigo_cc_library(
    name = "dual_net",
    srcs = ["dual_net.cc"],
    hdrs = ["dual_net.h"],
    deps = [
        "//cc:base",
        "//cc:position",
        "@com_github_gflags_gflags//:gflags",
        "@com_google_absl//absl/types:span",
        "@local_config_cuda//:cuda",
    ],
)

factory_engine_copts = select({
    "//cc/config:enable_remote": ["-DMG_ENABLE_REMOTE_DUAL_NET"],
    "//conditions:default": [],
}) + select({
    "//cc/config:enable_tf": ["-DMG_ENABLE_TF_DUAL_NET"],
    "//conditions:default": [],
}) + select({
    "//cc/config:enable_lite": ["-DMG_ENABLE_LITE_DUAL_NET"],
    "//conditions:default": [],
}) + select({
    ":enable_trt": ["-DMG_ENABLE_TRT_DUAL_NET"],
    "//conditions:default": [],
})

factory_engine_deps = select({
<<<<<<< HEAD
    ":enable_remote": [":remote_dual_net"],
=======
    "//cc/config:enable_remote": [":inference_server"],
>>>>>>> a3e1df9c
    "//conditions:default": [],
}) + select({
    "//cc/config:enable_tf": [":tf_dual_net"],
    "//conditions:default": [],
}) + select({
    "//cc/config:enable_lite": [":lite_dual_net"],
    "//conditions:default": [],
}) + select({
    ":enable_trt": [":trt_dual_net"],
    "//conditions:default": [],
})

minigo_cc_library(
    name = "factory",
    srcs = ["factory.cc"],
    hdrs = ["factory.h"],
    copts = factory_engine_copts,
    deps = [
        ":dual_net",
        ":batching_client",
        "//cc:base",
        "//cc:check",
        "@com_github_gflags_gflags//:gflags",
        "@com_google_absl//absl/memory",
        "@com_google_absl//absl/strings",
    ] + factory_engine_deps,
)

minigo_cc_library(
    name = "fake_net",
    testonly = 1,
    srcs = ["fake_dual_net.cc"],
    hdrs = ["fake_dual_net.h"],
    deps = [
        ":dual_net",
        "//cc:base",
        "//cc:check",
    ],
)

minigo_cc_library(
    name = "remote_dual_net",
    srcs = ["remote_dual_net.cc"],
    hdrs = ["remote_dual_net.h"],
    data = ["//:inference_worker_py"],
    deps = [
        ":dual_net",
        "//cc:thread_safe_queue",
        "//proto:inference_service_proto",
        "@com_google_absl//absl/memory",
        "@com_google_absl//absl/strings",
        "@com_google_absl//absl/synchronization",
        "@com_google_grpc//:grpc++",
    ],
)

minigo_cc_library(
    name = "tf_dual_net",
    srcs = ["tf_dual_net.cc"],
    hdrs = ["tf_dual_net.h"],
    deps = [
        ":dual_net",
        "//cc:base",
        "//cc:check",
        "//cc:tensorflow",
        "//cc:thread_safe_queue",
        "@com_google_absl//absl/strings",
        "@com_google_absl//absl/types:span",
    ],
)

minigo_cc_library(
    name = "lite_dual_net",
    srcs = ["lite_dual_net.cc"],
    hdrs = ["lite_dual_net.h"],
    deps = [
        ":dual_net",
        "//cc:base",
        "//cc:check",
        "//cc:tf_lite",
        "@com_google_absl//absl/strings",
        "@com_google_absl//absl/types:span",
    ],
)

minigo_cc_library(
    name = "trt_dual_net",
    srcs = ["trt_dual_net.cc"],
    hdrs = ["trt_dual_net.h"],
    deps = [
        ":dual_net",
        "//cc:base",
        "//cc:check",
        "//cc:thread_safe_queue",
        "@com_google_absl//absl/strings",
        "@com_google_absl//absl/types:span",
        "@local_config_cuda//:cuda",
        "@local_config_cuda//:tensorrt",
    ],
)

minigo_cc_library(
    name = "batching_client",
    srcs = ["batching_dual_net.cc"],
    hdrs = ["batching_dual_net.h"],
    deps = [
        ":dual_net",
        "//cc:base",
        "//cc:check",
        "@com_google_absl//absl/strings",
        "@com_google_absl//absl/synchronization",
        "@com_google_absl//absl/types:span",
    ],
)

minigo_cc_test_9_only(
    name = "dual_net_test",
    size = "small",
    srcs = ["dual_net_test.cc"],
    copts = factory_engine_copts,
    data = glob(["test_model.*"]),
    deps = [
        ":dual_net",
        ":factory",
        "//cc:position",
        "//cc:test_utils",
        "@com_google_googletest//:gtest_main",
    ],
)

minigo_cc_test_9_only(
    name = "remote_dual_net_test",
    srcs = ["remote_dual_net_test.cc"],
    deps = [
        ":fake_net",
        ":remote_dual_net",
        "//cc:random",
        "//proto:inference_service_proto",
        "@com_google_absl//absl/strings",
        "@com_google_googletest//:gtest_main",
    ],
)<|MERGE_RESOLUTION|>--- conflicted
+++ resolved
@@ -14,29 +14,6 @@
     "minigo_cc_test_9_only",
 )
 
-<<<<<<< HEAD
-config_setting(
-    name = "enable_remote",
-    define_values = {"remote": "1"},
-)
-
-config_setting(
-    name = "enable_tf",
-    define_values = {"tf": "1"},
-)
-
-config_setting(
-    name = "enable_lite",
-    define_values = {"lite": "1"},
-)
-
-config_setting(
-    name = "enable_trt",
-    define_values = {"trt": "1"},
-)
-
-=======
->>>>>>> a3e1df9c
 minigo_cc_library(
     name = "dual_net",
     srcs = ["dual_net.cc"],
@@ -60,16 +37,12 @@
     "//cc/config:enable_lite": ["-DMG_ENABLE_LITE_DUAL_NET"],
     "//conditions:default": [],
 }) + select({
-    ":enable_trt": ["-DMG_ENABLE_TRT_DUAL_NET"],
+    "//cc/config:enable_trt": ["-DMG_ENABLE_TRT_DUAL_NET"],
     "//conditions:default": [],
 })
 
 factory_engine_deps = select({
-<<<<<<< HEAD
-    ":enable_remote": [":remote_dual_net"],
-=======
-    "//cc/config:enable_remote": [":inference_server"],
->>>>>>> a3e1df9c
+    "//cc/config:enable_remote": [":remote_dual_net"],
     "//conditions:default": [],
 }) + select({
     "//cc/config:enable_tf": [":tf_dual_net"],
@@ -78,7 +51,7 @@
     "//cc/config:enable_lite": [":lite_dual_net"],
     "//conditions:default": [],
 }) + select({
-    ":enable_trt": [":trt_dual_net"],
+    "//cc/config:enable_trt": [":trt_dual_net"],
     "//conditions:default": [],
 })
 

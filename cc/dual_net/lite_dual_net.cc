// Copyright 2018 Google LLC
//
// Licensed under the Apache License, Version 2.0 (the "License");
// you may not use this file except in compliance with the License.
// You may obtain a copy of the License at
//
//      http://www.apache.org/licenses/LICENSE-2.0
//
// Unless required by applicable law or agreed to in writing, software
// distributed under the License is distributed on an "AS IS" BASIS,
// WITHOUT WARRANTIES OR CONDITIONS OF ANY KIND, either express or implied.
// See the License for the specific language governing permissions and
// limitations under the License.

#include "cc/dual_net/lite_dual_net.h"

#include <sys/sysinfo.h>
#include <iostream>
#include <memory>
#include <string>
#include <utility>
#include <vector>

#include "absl/memory/memory.h"
#include "absl/strings/string_view.h"
#include "cc/check.h"
#include "cc/constants.h"
#include "tensorflow/contrib/lite/context.h"
#include "tensorflow/contrib/lite/interpreter.h"
#include "tensorflow/contrib/lite/kernels/register.h"
#include "tensorflow/contrib/lite/model.h"

using tflite::FlatBufferModel;
using tflite::InterpreterBuilder;
using tflite::ops::builtin::BuiltinOpResolver;

namespace minigo {
<<<<<<< HEAD
namespace {
class LiteDualNet : public DualNet {
 public:
  explicit LiteDualNet(const std::string& model_path)
      : model_path_(model_path) {
    model_ = FlatBufferModel::BuildFromFile(model_path.c_str());
    MG_CHECK(model_ != nullptr);

    BuiltinOpResolver resolver;
    InterpreterBuilder(*model_, resolver)(&interpreter_);
    MG_CHECK(interpreter_ != nullptr);

    // Let's just use all the processors we can.
    interpreter_->SetNumThreads(get_nprocs());

    // Initialize input.
    const auto& inputs = interpreter_->inputs();
    MG_CHECK(inputs.size() == 1);
    absl::string_view input_name = interpreter_->GetInputName(0);
    MG_CHECK(input_name == "pos_tensor");

    auto* input_tensor = interpreter_->tensor(inputs[0]);
    MG_CHECK(input_tensor != nullptr);
    MG_CHECK(input_tensor->dims->size == 4);
    MG_CHECK(input_tensor->dims->data[1] == kN);
    MG_CHECK(input_tensor->dims->data[2] == kN);
    MG_CHECK(input_tensor->dims->data[3] == DualNet::kNumStoneFeatures);

    // Initialize outputs.
    const auto& outputs = interpreter_->outputs();
    MG_CHECK(outputs.size() == 2);
    absl::string_view output_0_name = interpreter_->GetOutputName(0);
    absl::string_view output_1_name = interpreter_->GetOutputName(1);
    if (output_0_name == "policy_output") {
      MG_CHECK(output_1_name == "value_output") << output_1_name;
      policy_ = 0;
      value_ = 1;
    } else {
      MG_CHECK(output_1_name == "policy_output") << output_1_name;
      MG_CHECK(output_0_name == "value_output") << output_0_name;
      policy_ = 1;
      value_ = 0;
    }

    auto* policy_tensor = interpreter_->tensor(outputs[policy_]);
    MG_CHECK(policy_tensor != nullptr);
    MG_CHECK(policy_tensor->dims->size == 2) << policy_tensor->dims->size;

    auto* value_tensor = interpreter_->tensor(outputs[value_]);
    MG_CHECK(value_tensor != nullptr);
    MG_CHECK(value_tensor->dims->size == 1);

    MG_CHECK(interpreter_->AllocateTensors() == kTfLiteOk);
  }

  ~LiteDualNet() override = default;

  Result RunMany(std::vector<BoardFeatures>&& features) override {
    int num_features = static_cast<int>(features.size());
    auto* input_tensor = interpreter_->tensor(interpreter_->inputs()[0]);
    MG_CHECK(input_tensor->dims->data[0] == num_features);
=======

LiteDualNet::LiteDualNet(const std::string& graph_path)
    : graph_path_(graph_path) {
  model_ = FlatBufferModel::BuildFromFile(graph_path.c_str());
  MG_CHECK(model_ != nullptr);

  BuiltinOpResolver resolver;
  InterpreterBuilder(*model_, resolver)(&interpreter_);
  MG_CHECK(interpreter_ != nullptr);

  // Let's just use all the processors we can.
  interpreter_->SetNumThreads(get_nprocs());

  // Initialize input.
  const auto& inputs = interpreter_->inputs();
  MG_CHECK(inputs.size() == 1);
  absl::string_view input_name = interpreter_->GetInputName(0);
  MG_CHECK(input_name == "pos_tensor");

  input_ = interpreter_->tensor(inputs[0]);
  MG_CHECK(input_ != nullptr);
  MG_CHECK(input_->type == kTfLiteUInt8);
  MG_CHECK(input_->dims->size == 4);
  MG_CHECK(input_->dims->data[1] == kN);
  MG_CHECK(input_->dims->data[2] == kN);
  MG_CHECK(input_->dims->data[3] == DualNet::kNumStoneFeatures);

  // Initialize outputs.
  const auto& outputs = interpreter_->outputs();
  MG_CHECK(outputs.size() == 2);
  absl::string_view output_0_name = interpreter_->GetOutputName(0);
  absl::string_view output_1_name = interpreter_->GetOutputName(1);
  if (output_0_name == "policy_output") {
    MG_CHECK(output_1_name == "value_output") << output_1_name;
    policy_ = interpreter_->tensor(outputs[0]);
    value_ = interpreter_->tensor(outputs[1]);
  } else {
    MG_CHECK(output_1_name == "policy_output") << output_1_name;
    MG_CHECK(output_0_name == "value_output") << output_0_name;
    policy_ = interpreter_->tensor(outputs[1]);
    value_ = interpreter_->tensor(outputs[0]);
  }

  MG_CHECK(policy_ != nullptr);
  MG_CHECK(policy_->type == kTfLiteUInt8);
  MG_CHECK(policy_->dims->size == 2);

  MG_CHECK(value_ != nullptr);
  MG_CHECK(value_->type == kTfLiteUInt8);
  MG_CHECK(value_->dims->size == 1);
>>>>>>> a3e1df9c

    auto* data = interpreter_->typed_input_tensor<float>(0);
    memcpy(data, features.data(), features.size() * sizeof(BoardFeatures));

    MG_CHECK(interpreter_->Invoke() == kTfLiteOk);

<<<<<<< HEAD
    auto* policy_data = interpreter_->typed_output_tensor<float>(policy_);
    auto* value_data = interpreter_->typed_output_tensor<float>(value_);
    std::vector<Policy> policies(num_features);
    std::copy_n(policy_data, kNumMoves * num_features, policies.front().data());
    policy_data += kNumMoves * num_features;

    std::vector<float> values(num_features);
    std::copy_n(value_data, num_features, values.data());
    value_data += num_features;
    return {std::move(policies), std::move(values), model_path_};
=======
void LiteDualNet::RunMany(absl::Span<const BoardFeatures> features,
                          absl::Span<Output> outputs, std::string* model) {
  int batch_size = static_cast<int>(features.size());

  // Allow a smaller batch size than we run inference on because the first
  // inference made when starting the game has batch size 1 (instead of the
  // normal 8) to initialized the tree search.
  MG_CHECK(batch_size <= input_->dims->data[0]);

  // TODO(tommadams): Make BoardFeatures a uint8_t array and memcpy here.
  auto* data = input_->data.uint8;
  for (size_t j = 0; j < features.size(); ++j) {
    const auto& board = features[j];
    for (size_t i = 0; i < board.size(); ++i) {
      data[j * kNumStoneFeatures + i] = static_cast<uint8_t>(board[i]);
    }
>>>>>>> a3e1df9c
  }

 private:
  std::string model_path_;

<<<<<<< HEAD
  std::unique_ptr<tflite::FlatBufferModel> model_;
  std::unique_ptr<tflite::Interpreter> interpreter_;
=======
  auto* policy_data = policy_->data.uint8;
  auto* value_data = value_->data.uint8;
  const auto& policy_params = policy_->params;
  const auto& value_params = value_->params;
  for (int j = 0; j < batch_size; ++j) {
    for (int i = 0; i < kNumMoves; ++i) {
      outputs[j].policy[i] =
          policy_params.scale *
          (policy_data[j * batch_size + i] - policy_params.zero_point);
    }
    outputs[j].value =
        value_params.scale * (value_data[j] - value_params.zero_point);
  }
>>>>>>> a3e1df9c

  int policy_;
  int value_;
};

}  // namespace

std::unique_ptr<DualNet> NewLiteDualNet(const std::string& model_path) {
  return absl::make_unique<LiteDualNet>(model_path);
}
}  // namespace minigo<|MERGE_RESOLUTION|>--- conflicted
+++ resolved
@@ -35,7 +35,6 @@
 using tflite::ops::builtin::BuiltinOpResolver;
 
 namespace minigo {
-<<<<<<< HEAD
 namespace {
 class LiteDualNet : public DualNet {
  public:
@@ -57,12 +56,13 @@
     absl::string_view input_name = interpreter_->GetInputName(0);
     MG_CHECK(input_name == "pos_tensor");
 
-    auto* input_tensor = interpreter_->tensor(inputs[0]);
-    MG_CHECK(input_tensor != nullptr);
-    MG_CHECK(input_tensor->dims->size == 4);
-    MG_CHECK(input_tensor->dims->data[1] == kN);
-    MG_CHECK(input_tensor->dims->data[2] == kN);
-    MG_CHECK(input_tensor->dims->data[3] == DualNet::kNumStoneFeatures);
+    input_ = interpreter_->tensor(inputs[0]);
+    MG_CHECK(input_ != nullptr);
+    MG_CHECK(input_->type == kTfLiteUInt8);
+    MG_CHECK(input_->dims->size == 4);
+    MG_CHECK(input_->dims->data[1] == kN);
+    MG_CHECK(input_->dims->data[2] == kN);
+    MG_CHECK(input_->dims->data[3] == DualNet::kNumStoneFeatures);
 
     // Initialize outputs.
     const auto& outputs = interpreter_->outputs();
@@ -71,22 +71,21 @@
     absl::string_view output_1_name = interpreter_->GetOutputName(1);
     if (output_0_name == "policy_output") {
       MG_CHECK(output_1_name == "value_output") << output_1_name;
-      policy_ = 0;
-      value_ = 1;
+      policy_ = interpreter_->tensor(outputs[0]);
+      value_ = interpreter_->tensor(outputs[1]);
     } else {
       MG_CHECK(output_1_name == "policy_output") << output_1_name;
       MG_CHECK(output_0_name == "value_output") << output_0_name;
-      policy_ = 1;
-      value_ = 0;
+      policy_ = interpreter_->tensor(outputs[1]);
+      value_ = interpreter_->tensor(outputs[0]);
     }
 
-    auto* policy_tensor = interpreter_->tensor(outputs[policy_]);
-    MG_CHECK(policy_tensor != nullptr);
-    MG_CHECK(policy_tensor->dims->size == 2) << policy_tensor->dims->size;
+    MG_CHECK(policy_ != nullptr);
+    MG_CHECK(policy_->type == kTfLiteUInt8);
+    MG_CHECK(policy_->dims->size == 2);
 
-    auto* value_tensor = interpreter_->tensor(outputs[value_]);
-    MG_CHECK(value_tensor != nullptr);
-    MG_CHECK(value_tensor->dims->size == 1);
+    MG_CHECK(value_ != nullptr);
+    MG_CHECK(value_->dims->size == 1);
 
     MG_CHECK(interpreter_->AllocateTensors() == kTfLiteOk);
   }
@@ -95,121 +94,51 @@
 
   Result RunMany(std::vector<BoardFeatures>&& features) override {
     int num_features = static_cast<int>(features.size());
-    auto* input_tensor = interpreter_->tensor(interpreter_->inputs()[0]);
-    MG_CHECK(input_tensor->dims->data[0] == num_features);
-=======
 
-LiteDualNet::LiteDualNet(const std::string& graph_path)
-    : graph_path_(graph_path) {
-  model_ = FlatBufferModel::BuildFromFile(graph_path.c_str());
-  MG_CHECK(model_ != nullptr);
+    // Allow a smaller batch size than we run inference on because the first
+    // inference made when starting the game has batch size 1 (instead of the
+    // normal 8) to initialized the tree search.
+    MG_CHECK(num_features <= input_->dims->data[0]);
 
-  BuiltinOpResolver resolver;
-  InterpreterBuilder(*model_, resolver)(&interpreter_);
-  MG_CHECK(interpreter_ != nullptr);
-
-  // Let's just use all the processors we can.
-  interpreter_->SetNumThreads(get_nprocs());
-
-  // Initialize input.
-  const auto& inputs = interpreter_->inputs();
-  MG_CHECK(inputs.size() == 1);
-  absl::string_view input_name = interpreter_->GetInputName(0);
-  MG_CHECK(input_name == "pos_tensor");
-
-  input_ = interpreter_->tensor(inputs[0]);
-  MG_CHECK(input_ != nullptr);
-  MG_CHECK(input_->type == kTfLiteUInt8);
-  MG_CHECK(input_->dims->size == 4);
-  MG_CHECK(input_->dims->data[1] == kN);
-  MG_CHECK(input_->dims->data[2] == kN);
-  MG_CHECK(input_->dims->data[3] == DualNet::kNumStoneFeatures);
-
-  // Initialize outputs.
-  const auto& outputs = interpreter_->outputs();
-  MG_CHECK(outputs.size() == 2);
-  absl::string_view output_0_name = interpreter_->GetOutputName(0);
-  absl::string_view output_1_name = interpreter_->GetOutputName(1);
-  if (output_0_name == "policy_output") {
-    MG_CHECK(output_1_name == "value_output") << output_1_name;
-    policy_ = interpreter_->tensor(outputs[0]);
-    value_ = interpreter_->tensor(outputs[1]);
-  } else {
-    MG_CHECK(output_1_name == "policy_output") << output_1_name;
-    MG_CHECK(output_0_name == "value_output") << output_0_name;
-    policy_ = interpreter_->tensor(outputs[1]);
-    value_ = interpreter_->tensor(outputs[0]);
-  }
-
-  MG_CHECK(policy_ != nullptr);
-  MG_CHECK(policy_->type == kTfLiteUInt8);
-  MG_CHECK(policy_->dims->size == 2);
-
-  MG_CHECK(value_ != nullptr);
-  MG_CHECK(value_->type == kTfLiteUInt8);
-  MG_CHECK(value_->dims->size == 1);
->>>>>>> a3e1df9c
-
-    auto* data = interpreter_->typed_input_tensor<float>(0);
-    memcpy(data, features.data(), features.size() * sizeof(BoardFeatures));
+    // TODO(tommadams): Make BoardFeatures a uint8_t array and memcpy here.
+    auto* data = input_->data.uint8;
+    for (size_t j = 0; j < features.size(); ++j) {
+      const auto& board = features[j];
+      for (size_t i = 0; i < board.size(); ++i) {
+        data[j * kNumStoneFeatures + i] = static_cast<uint8_t>(board[i]);
+      }
+    }
 
     MG_CHECK(interpreter_->Invoke() == kTfLiteOk);
 
-<<<<<<< HEAD
-    auto* policy_data = interpreter_->typed_output_tensor<float>(policy_);
-    auto* value_data = interpreter_->typed_output_tensor<float>(value_);
     std::vector<Policy> policies(num_features);
-    std::copy_n(policy_data, kNumMoves * num_features, policies.front().data());
-    policy_data += kNumMoves * num_features;
-
     std::vector<float> values(num_features);
-    std::copy_n(value_data, num_features, values.data());
-    value_data += num_features;
+    auto* policy_data = policy_->data.uint8;
+    auto* value_data = value_->data.uint8;
+    const auto& policy_params = policy_->params;
+    const auto& value_params = value_->params;
+    for (int j = 0; j < num_features; ++j) {
+      for (int i = 0; i < kNumMoves; ++i) {
+        policies[j][i] =
+            policy_params.scale *
+            (policy_data[j * num_features
+                + i] - policy_params.zero_point);
+      }
+      values[j] =
+          value_params.scale * (value_data[j] - value_params.zero_point);
+    }
     return {std::move(policies), std::move(values), model_path_};
-=======
-void LiteDualNet::RunMany(absl::Span<const BoardFeatures> features,
-                          absl::Span<Output> outputs, std::string* model) {
-  int batch_size = static_cast<int>(features.size());
-
-  // Allow a smaller batch size than we run inference on because the first
-  // inference made when starting the game has batch size 1 (instead of the
-  // normal 8) to initialized the tree search.
-  MG_CHECK(batch_size <= input_->dims->data[0]);
-
-  // TODO(tommadams): Make BoardFeatures a uint8_t array and memcpy here.
-  auto* data = input_->data.uint8;
-  for (size_t j = 0; j < features.size(); ++j) {
-    const auto& board = features[j];
-    for (size_t i = 0; i < board.size(); ++i) {
-      data[j * kNumStoneFeatures + i] = static_cast<uint8_t>(board[i]);
-    }
->>>>>>> a3e1df9c
   }
 
  private:
   std::string model_path_;
 
-<<<<<<< HEAD
   std::unique_ptr<tflite::FlatBufferModel> model_;
   std::unique_ptr<tflite::Interpreter> interpreter_;
-=======
-  auto* policy_data = policy_->data.uint8;
-  auto* value_data = value_->data.uint8;
-  const auto& policy_params = policy_->params;
-  const auto& value_params = value_->params;
-  for (int j = 0; j < batch_size; ++j) {
-    for (int i = 0; i < kNumMoves; ++i) {
-      outputs[j].policy[i] =
-          policy_params.scale *
-          (policy_data[j * batch_size + i] - policy_params.zero_point);
-    }
-    outputs[j].value =
-        value_params.scale * (value_data[j] - value_params.zero_point);
-  }
->>>>>>> a3e1df9c
 
-  int policy_;
-  int value_;
+  TfLiteTensor* input_ = nullptr;
+  TfLiteTensor* policy_ = nullptr;
+  TfLiteTensor* value_ = nullptr;
 };
 
 }  // namespace

# Copyright 2018 Google LLC
#
# Licensed under the Apache License, Version 2.0 (the "License");
# you may not use this file except in compliance with the License.
# You may obtain a copy of the License at
#
#      http://www.apache.org/licenses/LICENSE-2.0
#
# Unless required by applicable law or agreed to in writing, software
# distributed under the License is distributed on an "AS IS" BASIS,
# WITHOUT WARRANTIES OR CONDITIONS OF ANY KIND, either express or implied.
# See the License for the specific language governing permissions and
# limitations under the License.

import argparse
import argh
import os.path
import collections
import random
import re
import shutil
import socket
import sys
import tempfile
import time
import cloud_logging
from tqdm import tqdm
import gzip
import numpy as np
import tensorflow as tf
from tensorflow import gfile

import go
import dual_net
from gtp_wrapper import make_gtp_instance, MCTSPlayer
import preprocessing
import selfplay_mcts
from utils import logged_timer as timer
import evaluation
import sgf_wrapper
import utils

# How many positions we should aggregate per 'chunk'.
EXAMPLES_PER_RECORD = 10000

# How many positions to draw from for our training window.
# AGZ used the most recent 500k games, which, assuming 250 moves/game = 125M
WINDOW_SIZE = 125000000


def _ensure_dir_exists(directory):
    if directory.startswith('gs://'):
        return
    os.makedirs(directory, exist_ok=True)


def gtp(load_file: "The path to the network model files"=None,
        readouts: 'How many simulations to run per move'=100,
        cgos_mode: 'Whether to use CGOS time constraints'=False,
        verbose=1):
    engine = make_gtp_instance(load_file,
                               readouts_per_move=readouts,
                               verbosity=verbose,
                               cgos_mode=cgos_mode)
    sys.stderr.write("GTP engine ready\n")
    sys.stderr.flush()
    while not engine.disconnect:
        inpt = input()
        # handle either single lines at a time
        # or multiple commands separated by '\n'
        try:
            cmd_list = inpt.split("\n")
        except:
            cmd_list = [inpt]
        for cmd in cmd_list:
            engine_reply = engine.send(cmd)
            sys.stdout.write(engine_reply)
            sys.stdout.flush()


def bootstrap(
<<<<<<< HEAD
        working_dir: 'tf.estimator working directory.',
        model_save_path: 'Where to export the first bootstrapped generation'):
    _ensure_dir_exists(working_dir)
    _ensure_dir_exists(os.path.dirname(model_save_path))
    dual_net.bootstrap(working_dir)
    dual_net.export_model(working_dir, model_save_path)
=======
        working_dir: 'tf.estimator working directory. If not set, defaults to a random tmp dir'=None,
        model_save_path: 'Where to export the first bootstrapped generation'=None):
    if working_dir is None:
        with tempfile.TemporaryDirectory() as working_dir:
            _ensure_dir_exists(working_dir)
            _ensure_dir_exists(os.path.dirname(model_save_path))
            dual_net.bootstrap(working_dir)
            dual_net.export_model(working_dir, model_save_path)
    else:
        _ensure_dir_exists(working_dir)
        _ensure_dir_exists(os.path.dirname(model_save_path))
        dual_net.bootstrap(working_dir)
        dual_net.export_model(working_dir, model_save_path)
>>>>>>> c7f899d6


def train(
        working_dir: 'tf.estimator working directory.',
        chunk_dir: 'Directory where gathered training chunks are.',
        model_save_path: 'Where to export the completed generation.',
        generation_num: 'Which generation you are training.'=0):
    tf_records = sorted(gfile.Glob(os.path.join(chunk_dir, '*.tfrecord.zz')))
    tf_records = tf_records[-1 * (WINDOW_SIZE // EXAMPLES_PER_RECORD):]

    print("Training from:", tf_records[0], "to", tf_records[-1])

    with timer("Training"):
        dual_net.train(working_dir, tf_records, generation_num)
        dual_net.export_model(working_dir, model_save_path)


def validate(
        working_dir: 'tf.estimator working directory',
        *tf_record_dirs: 'Directories where holdout data are',
        checkpoint_name: 'Which checkpoint to evaluate (None=latest)'=None,
<<<<<<< HEAD
        validate_name: 'Name for validation set (i.e. selfplay or human)'=None):
=======
        validate_name: 'Name for validation set (i.e., selfplay or human)'=None):
>>>>>>> c7f899d6
    tf_records = []
    with timer("Building lists of holdout files"):
        for record_dir in tf_record_dirs:
            tf_records.extend(gfile.Glob(os.path.join(record_dir, '*.zz')))

<<<<<<< HEAD
    with timer("Validating from {} to {}".format(os.path.basename(tf_records[0]),
                                                 os.path.basename(tf_records[-1]))):
        dual_net.validate(working_dir, tf_records, checkpoint_name=checkpoint_name,
                          name=validate_name)
=======
    first_record = os.path.basename(tf_records[0])
    last_record = os.path.basename(tf_records[-1])
    with timer("Validating from {} to {}".format(first_record, last_record)):
        dual_net.validate(
            working_dir, tf_records, checkpoint_name=checkpoint_name,
            name=validate_name)
>>>>>>> c7f899d6


def evaluate(
        black_model: 'The path to the model to play black',
        white_model: 'The path to the model to play white',
        output_dir: 'Where to write the evaluation results'='sgf/evaluate',
        readouts: 'How many readouts to make per move.'=400,
        games: 'the number of games to play'=16,
        verbose: 'How verbose the players should be (see selfplay)' = 1):
    _ensure_dir_exists(output_dir)

    with timer("Loading weights"):
        black_net = dual_net.DualNetwork(black_model)
        white_net = dual_net.DualNetwork(white_model)

    with timer("%d games" % games):
        evaluation.play_match(
            black_net, white_net, games, readouts, output_dir, verbose)


def selfplay(
        load_file: "The path to the network model files",
        output_dir: "Where to write the games"="data/selfplay",
        holdout_dir: "Where to write the games"="data/holdout",
        output_sgf: "Where to write the sgfs"="sgf/",
        readouts: 'How many simulations to run per move'=100,
        verbose: '>=2 will print debug info, >=3 will print boards' = 1,
        resign_threshold: 'absolute value of threshold to resign at' = 0.95,
        holdout_pct: 'how many games to hold out for validation' = 0.05):
    clean_sgf = os.path.join(output_sgf, 'clean')
    full_sgf = os.path.join(output_sgf, 'full')
    _ensure_dir_exists(clean_sgf)
    _ensure_dir_exists(full_sgf)
    _ensure_dir_exists(output_dir)
    _ensure_dir_exists(holdout_dir)

    with timer("Loading weights from %s ... " % load_file):
        network = dual_net.DualNetwork(load_file)

    with timer("Playing game"):
        player = selfplay_mcts.play(
            network, readouts, resign_threshold, verbose)

    output_name = '{}-{}'.format(int(time.time()), socket.gethostname())
    game_data = player.extract_data()
    with gfile.GFile(os.path.join(clean_sgf, '{}.sgf'.format(output_name)), 'w') as f:
        f.write(player.to_sgf(use_comments=False))
    with gfile.GFile(os.path.join(full_sgf, '{}.sgf'.format(output_name)), 'w') as f:
        f.write(player.to_sgf())

    tf_examples = preprocessing.make_dataset_from_selfplay(game_data)

    # Hold out 5% of games for evaluation.
    if random.random() < holdout_pct:
        fname = os.path.join(holdout_dir, "{}.tfrecord.zz".format(output_name))
    else:
        fname = os.path.join(output_dir, "{}.tfrecord.zz".format(output_name))

    preprocessing.write_tf_examples(fname, tf_examples)


def gather(
        input_directory: 'where to look for games'='data/selfplay/',
        output_directory: 'where to put collected games'='data/training_chunks/',
        examples_per_record: 'how many tf.examples to gather in each chunk'=EXAMPLES_PER_RECORD):
    _ensure_dir_exists(output_directory)
    models = [model_dir.strip('/')
              for model_dir in sorted(gfile.ListDirectory(input_directory))[-50:]]
    with timer("Finding existing tfrecords..."):
        model_gamedata = {
            model: gfile.Glob(
                os.path.join(input_directory, model, '*.tfrecord.zz'))
            for model in models
        }
    print("Found %d models" % len(models))
    for model_name, record_files in sorted(model_gamedata.items()):
        print("    %s: %s files" % (model_name, len(record_files)))

    meta_file = os.path.join(output_directory, 'meta.txt')
    try:
        with gfile.GFile(meta_file, 'r') as f:
            already_processed = set(f.read().split())
    except tf.errors.NotFoundError:
        already_processed = set()

    num_already_processed = len(already_processed)

    for model_name, record_files in sorted(model_gamedata.items()):
        if set(record_files) <= already_processed:
            continue
        print("Gathering files for %s:" % model_name)
        for i, example_batch in enumerate(
                tqdm(preprocessing.shuffle_tf_examples(examples_per_record, record_files))):
            output_record = os.path.join(output_directory,
                                         '{}-{}.tfrecord.zz'.format(model_name, str(i)))
            preprocessing.write_tf_examples(
                output_record, example_batch, serialize=False)
        already_processed.update(record_files)

    print("Processed %s new files" %
          (len(already_processed) - num_already_processed))
    with gfile.GFile(meta_file, 'w') as f:
        f.write('\n'.join(sorted(already_processed)))


def convert(load_file, dest_file):
    from tensorflow.python.framework import meta_graph
    features, labels = dual_net.get_inference_input()
    dual_net.model_fn(features, labels, tf.estimator.ModeKeys.PREDICT,
                      dual_net.get_default_hyperparams())
    sess = tf.Session()

    # retrieve the global step as a python value
    ckpt = tf.train.load_checkpoint(load_file)
    global_step_value = ckpt.get_tensor('global_step')

    # restore all saved weights, except global_step
    meta_graph_def = meta_graph.read_meta_graph_file(
        load_file + '.meta')
    stored_var_names = set([n.name
                            for n in meta_graph_def.graph_def.node
                            if n.op == 'VariableV2'])
    stored_var_names.remove('global_step')
    var_list = [v for v in tf.global_variables()
                if v.op.name in stored_var_names]
    tf.train.Saver(var_list=var_list).restore(sess, load_file)

    # manually set the global step
    global_step_tensor = tf.train.get_or_create_global_step()
    assign_op = tf.assign(global_step_tensor, global_step_value)
    sess.run(assign_op)

    # export a new savedmodel that has the right global step type
    tf.train.Saver().save(sess, dest_file)


parser = argparse.ArgumentParser()
argh.add_commands(parser, [gtp, bootstrap, train,
                           selfplay, gather, evaluate, validate, convert])

if __name__ == '__main__':
    cloud_logging.configure()
    argh.dispatch(parser)<|MERGE_RESOLUTION|>--- conflicted
+++ resolved
@@ -79,14 +79,6 @@
 
 
 def bootstrap(
-<<<<<<< HEAD
-        working_dir: 'tf.estimator working directory.',
-        model_save_path: 'Where to export the first bootstrapped generation'):
-    _ensure_dir_exists(working_dir)
-    _ensure_dir_exists(os.path.dirname(model_save_path))
-    dual_net.bootstrap(working_dir)
-    dual_net.export_model(working_dir, model_save_path)
-=======
         working_dir: 'tf.estimator working directory. If not set, defaults to a random tmp dir'=None,
         model_save_path: 'Where to export the first bootstrapped generation'=None):
     if working_dir is None:
@@ -100,7 +92,6 @@
         _ensure_dir_exists(os.path.dirname(model_save_path))
         dual_net.bootstrap(working_dir)
         dual_net.export_model(working_dir, model_save_path)
->>>>>>> c7f899d6
 
 
 def train(
@@ -122,29 +113,18 @@
         working_dir: 'tf.estimator working directory',
         *tf_record_dirs: 'Directories where holdout data are',
         checkpoint_name: 'Which checkpoint to evaluate (None=latest)'=None,
-<<<<<<< HEAD
-        validate_name: 'Name for validation set (i.e. selfplay or human)'=None):
-=======
         validate_name: 'Name for validation set (i.e., selfplay or human)'=None):
->>>>>>> c7f899d6
     tf_records = []
     with timer("Building lists of holdout files"):
         for record_dir in tf_record_dirs:
             tf_records.extend(gfile.Glob(os.path.join(record_dir, '*.zz')))
 
-<<<<<<< HEAD
-    with timer("Validating from {} to {}".format(os.path.basename(tf_records[0]),
-                                                 os.path.basename(tf_records[-1]))):
-        dual_net.validate(working_dir, tf_records, checkpoint_name=checkpoint_name,
-                          name=validate_name)
-=======
     first_record = os.path.basename(tf_records[0])
     last_record = os.path.basename(tf_records[-1])
     with timer("Validating from {} to {}".format(first_record, last_record)):
         dual_net.validate(
             working_dir, tf_records, checkpoint_name=checkpoint_name,
             name=validate_name)
->>>>>>> c7f899d6
 
 
 def evaluate(
